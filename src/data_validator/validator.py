"""
Main DataValidator class that orchestrates validation operations.
"""

from typing import Any, Dict, List, Optional, Union
from pathlib import Path

<<<<<<< HEAD
from .config import ValidationConfig, ValidationRule, load_config
=======
from .settings import load_config

from .config import ValidationConfig, ValidationRule
>>>>>>> 8e3aa240
from .engines import ValidationEngine, ValidationSummary, create_engine


class DataValidator:
    """
    Main data validation orchestrator.

    This class provides a high-level interface for validating data using
    YAML configuration files and multiple compute engines.
    """
<<<<<<< HEAD
    
    def __init__(self, config: Optional[Union[str, Path, ValidationConfig]] = None):
        """
        Initialize DataValidator with configuration.
        
        Args:
            config: Optional configuration path or ValidationConfig object.
            """
        if isinstance(config, ValidationConfig):
=======

    def __init__(
        self,
        config: Union[str, Path, Dict[str, Any], ValidationConfig],
        *,
        env_prefix: str = "VALIDATOR",
        use_widgets: bool = False,
    ):
        """Initialize DataValidator with configuration.

        Parameters
        ----------
        config:
            Path to YAML configuration file or existing ``ValidationConfig`` object.
        env_prefix:
            Prefix for environment variable overrides when loading configuration.
        use_widgets:
            If ``True`` attempt to merge configuration values from Databricks widgets.
        """

        if isinstance(config, (str, Path)):
            self.config = load_config(
                str(config), env_prefix=env_prefix, use_widgets=use_widgets
            )
        elif isinstance(config, dict):
            # Deprecated path: still supported for backwards compatibility
            self.config = ValidationConfig.from_dict(config)
        elif isinstance(config, ValidationConfig):
>>>>>>> 8e3aa240
            self.config = config
        elif isinstance(config, (str, Path)) or config is None:
            self.config = load_config(str(config) if config else None)
        else:
            raise ValueError(f"Unsupported config type: {type(config)}")

        self._engine: Optional[ValidationEngine] = None
        self._dqx_enabled = self.config.dqx.enabled

    @property
    def engine(self) -> ValidationEngine:
        """Get or create validation engine."""
        if self._engine is None:
            self._engine = create_engine(self.config.engine)
        return self._engine

    def validate_table(
        self, data: Any, table_name: str, rules: Optional[List[ValidationRule]] = None
    ) -> ValidationSummary:
        """
        Validate a table using configured rules.

        Args:
            data: Data to validate (DataFrame, table name, or file path)
            table_name: Name of the table being validated
            rules: Optional list of rules to use (defaults to config rules)

        Returns:
            ValidationSummary with results
        """
        if rules is None:
            rules = self.config.get_enabled_rules(table_name)

        with self.engine as eng:
            loaded_data = eng.load_data(data)
            summary = eng.execute_rules(loaded_data, rules, table_name)

        # Integrate with DQX if enabled
        if self._dqx_enabled:
            summary = self._integrate_with_dqx(summary, table_name)

        return summary

    def validate_all_tables(
        self, data_sources: Dict[str, Any]
    ) -> Dict[str, ValidationSummary]:
        """
        Validate multiple tables.

        Args:
            data_sources: Dictionary mapping table names to data sources

        Returns:
            Dictionary mapping table names to validation summaries
        """
        results = {}

        with self.engine as eng:
            for table_name, data_source in data_sources.items():
                rules = self.config.get_enabled_rules(table_name)
                loaded_data = eng.load_data(data_source)
                summary = eng.execute_rules(loaded_data, rules, table_name)

                # Integrate with DQX if enabled
                if self._dqx_enabled:
                    summary = self._integrate_with_dqx(summary, table_name)

                results[table_name] = summary

        return results

    def apply_filters(
        self, data: Any, table_name: str, rules: Optional[List[ValidationRule]] = None
    ) -> Any:
        """
        Apply validation rules as filters to clean data.

        Args:
            data: Data to filter
            table_name: Name of the table being filtered
            rules: Optional list of rules to use (defaults to config rules)

        Returns:
            Filtered data
        """
        if rules is None:
            rules = self.config.get_enabled_rules(table_name)

        with self.engine as eng:
            filtered_data = eng.load_data(data)

            for rule in rules:
                if rule.enabled:
                    filtered_data = eng.apply_filter(filtered_data, rule)

            # For DuckDB engine, convert back to DataFrame
            if self.config.engine.type == "duckdb" and isinstance(filtered_data, str):
                # Get the DataFrame from the table
                filtered_data = eng.get_dataframe(filtered_data)

            return filtered_data

    def validate_with_dlt(
        self, data: Any, table_name: str, dlt_expectations: bool = True
    ) -> ValidationSummary:
        """
        Validate data in Delta Live Tables context.

        Args:
            data: Data to validate
            table_name: Name of the table
            dlt_expectations: Whether to create DLT expectations

        Returns:
            ValidationSummary
        """
        summary = self.validate_table(data, table_name)

        if dlt_expectations:
            self._create_dlt_expectations(summary, table_name)

        return summary

    def get_validation_report(
        self, summaries: Union[ValidationSummary, Dict[str, ValidationSummary]]
    ) -> Dict[str, Any]:
        """
        Generate a comprehensive validation report.

        Args:
            summaries: Single summary or dictionary of summaries

        Returns:
            Formatted report dictionary
        """
        if isinstance(summaries, ValidationSummary):
            summaries = {"single_table": summaries}

        report = {
            "validation_timestamp": self._get_timestamp(),
            "engine_type": self.config.engine.type,
            "total_tables": len(summaries),
            "overall_stats": self._calculate_overall_stats(summaries),
            "table_results": {},
        }

        for table_name, summary in summaries.items():
            report["table_results"][table_name] = {
                "total_rules": summary.total_rules,
                "passed_rules": summary.passed_rules,
                "failed_rules": summary.failed_rules,
                "success_rate": summary.overall_success_rate,
                "execution_time_ms": summary.total_execution_time_ms,
                "rules": [
                    {
                        "name": result.rule_name,
                        "type": result.rule_type,
                        "passed": result.passed,
                        "success_rate": result.success_rate,
                        "message": result.message,
                        "severity": result.severity,
                    }
                    for result in summary.results
                ],
            }

        return report

    def _integrate_with_dqx(
        self, summary: ValidationSummary, table_name: str
    ) -> ValidationSummary:
        """Integrate validation results with DQX."""
        try:
            # This is a placeholder for DQX integration
            # In a real implementation, you would use the DQX package here

            # Store metrics if configured
            if self.config.dqx.metrics_table:
                self._store_dqx_metrics(summary, table_name)

            # Store quarantined records if configured
            if self.config.dqx.quarantine_table:
                self._store_quarantined_records(summary, table_name)

        except Exception as e:
            # Don't fail validation if DQX integration fails
            print(f"Warning: DQX integration failed: {str(e)}")

        return summary

    def _create_dlt_expectations(
        self, summary: ValidationSummary, table_name: str
    ) -> None:
        """Create Delta Live Tables expectations from validation results."""
        # This is a placeholder for DLT integration
        # In a real implementation, you would create DLT expectations here
        for result in summary.results:
            if not result.passed and result.severity == "error":
                print(
                    f"DLT Expectation: {result.rule_name} failed for table {table_name}"
                )

    def _store_dqx_metrics(self, summary: ValidationSummary, table_name: str) -> None:
        """Store DQX metrics to configured table."""
        # Placeholder for storing metrics
        pass

    def _store_quarantined_records(
        self, summary: ValidationSummary, table_name: str
    ) -> None:
        """Store quarantined records to configured table."""
        # Placeholder for storing quarantined records
        pass

    def _calculate_overall_stats(
        self, summaries: Dict[str, ValidationSummary]
    ) -> Dict[str, Any]:
        """Calculate overall statistics across all tables."""
        total_rules = sum(s.total_rules for s in summaries.values())
        total_passed = sum(s.passed_rules for s in summaries.values())
        total_failed = sum(s.failed_rules for s in summaries.values())
        total_execution_time = sum(
            s.total_execution_time_ms for s in summaries.values()
        )

        return {
            "total_rules": total_rules,
            "total_passed": total_passed,
            "total_failed": total_failed,
            "overall_success_rate": (
                total_passed / total_rules if total_rules > 0 else 1.0
            ),
            "total_execution_time_ms": total_execution_time,
        }

    def _get_timestamp(self) -> str:
        """Get current timestamp in ISO format."""
        from datetime import datetime

        return datetime.now().isoformat()

    def __enter__(self):
        """Context manager entry."""
        return self

    def __exit__(self, exc_type, exc_val, exc_tb):
        """Context manager exit."""
        if self._engine:
            self._engine.disconnect()<|MERGE_RESOLUTION|>--- conflicted
+++ resolved
@@ -5,13 +5,7 @@
 from typing import Any, Dict, List, Optional, Union
 from pathlib import Path
 
-<<<<<<< HEAD
 from .config import ValidationConfig, ValidationRule, load_config
-=======
-from .settings import load_config
-
-from .config import ValidationConfig, ValidationRule
->>>>>>> 8e3aa240
 from .engines import ValidationEngine, ValidationSummary, create_engine
 
 
@@ -22,18 +16,6 @@
     This class provides a high-level interface for validating data using
     YAML configuration files and multiple compute engines.
     """
-<<<<<<< HEAD
-    
-    def __init__(self, config: Optional[Union[str, Path, ValidationConfig]] = None):
-        """
-        Initialize DataValidator with configuration.
-        
-        Args:
-            config: Optional configuration path or ValidationConfig object.
-            """
-        if isinstance(config, ValidationConfig):
-=======
-
     def __init__(
         self,
         config: Union[str, Path, Dict[str, Any], ValidationConfig],
@@ -61,7 +43,6 @@
             # Deprecated path: still supported for backwards compatibility
             self.config = ValidationConfig.from_dict(config)
         elif isinstance(config, ValidationConfig):
->>>>>>> 8e3aa240
             self.config = config
         elif isinstance(config, (str, Path)) or config is None:
             self.config = load_config(str(config) if config else None)
