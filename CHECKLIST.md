# PR Checklist

- [x] Add databricks job runner module
- [x] Provide example script demonstrating usage
- [x] Update documentation with instructions
- [x] Provide poetry configuration and CLI entrypoint
- [x] Add unit tests for new functionality
<<<<<<< HEAD
- [x] Support config merging from YAML, widgets, and env vars
=======
- [ ] Implement YAML/env based configuration loader
- [ ] Support env var overrides via Pydantic settings
- [ ] Merge config from Databricks widgets
- [ ] Add demo script and documentation
>>>>>>> 8e3aa240
<|MERGE_RESOLUTION|>--- conflicted
+++ resolved
@@ -5,11 +5,7 @@
 - [x] Update documentation with instructions
 - [x] Provide poetry configuration and CLI entrypoint
 - [x] Add unit tests for new functionality
-<<<<<<< HEAD
 - [x] Support config merging from YAML, widgets, and env vars
-=======
 - [ ] Implement YAML/env based configuration loader
 - [ ] Support env var overrides via Pydantic settings
-- [ ] Merge config from Databricks widgets
-- [ ] Add demo script and documentation
->>>>>>> 8e3aa240
+- [ ] Merge config from Databricks widgets